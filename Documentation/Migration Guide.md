# Migration Guide

All migration steps necessary in reading apps to upgrade to major versions of the Swift Readium toolkit will be documented in this file.

<<<<<<< HEAD
## Unreleased

### Migration of HREFs and Locators (bookmarks, annotations, etc.)

 :warning: This requires a database migration in your application, if you were persisting `Locator` objects.

 In Readium v2.x, a `Link` or `Locator`'s `href` could be either:

 * a valid absolute URL for a streamed publication, e.g. `https://domain.com/isbn/dir/my%20chapter.html`,
 * a percent-decoded path for a local archive such as an EPUB, e.g. `/dir/my chapter.html`.
     * Note that it was relative to the root of the archive (`/`).

 To improve the interoperability with other Readium toolkits (in particular the Readium Web Toolkits, which only work in a streaming context) **Readium v3 now generates and expects valid URLs** for `Locator` and `Link`'s `href`.

 * `https://domain.com/isbn/dir/my%20chapter.html` is left unchanged, as it was already a valid URL.
 * `/dir/my chapter.html` becomes the relative URL path `dir/my%20chapter.html`
     * We dropped the `/` prefix to avoid issues when resolving to a base URL.
     * Special characters are percent-encoded.

 **You must migrate the HREFs or Locators stored in your database** when upgrading to Readium 3. To assist you, two helpers are provided: `AnyURL(legacyHREF:)` and `Locator(legacyJSONString:)`.

 Here's an example of a [GRDB migration](https://swiftpackageindex.com/groue/grdb.swift/master/documentation/grdb/migrations) that can serve as inspiration:

 ```swift
 migrator.registerMigration("normalizeHREFs") { db in
    let normalizedRows: [(id: Int, href: String, locator: String)] =
        try Row.fetchAll(db, sql: "SELECT id, href, locator FROM bookmarks")
            .compactMap { row in
                guard
                    let normalizedHREF = AnyURL(legacyHREF: row["href"])?.string,
                    let normalizedLocator = try Locator(legacyJSONString: row["locator"])?.jsonString
                else {
                    return nil
                }
                return (row["id"], normalizedHREF, normalizedLocator)
            }
            
    let updateStmt = try db.makeStatement(sql: "UPDATE bookmarks SET href = :href, locator = :locator WHERE id = :id")
    for (id, href, locator) in normalizedRows {
        try updateStmt.execute(arguments: [
            "id": id,
            "href": href
            "locator": locator
        ])
    }
}
```
=======
## 2.7.0

### `AudioNavigator` is now stable

`AudioNavigator` is now stable. Follow the deprecation errors to automatically rename the types.

All the setting properties (e.g. `navigator.rate`) are now in `navigator.settings`.

### GCDWebServer was renamed

To avoid [name collision with GCDWebServer](https://github.com/readium/swift-toolkit/issues/402), we renamed [our fork](https://github.com/readium/gcdwebserver) to `ReadiumGCDWebServer`. You will need to update your project to replace the old dependency:

* Swift Package Manager: There's nothing to do.
* Carthage:
    * Update the Carthage dependencies and make sure the new `ReadiumGCDWebServer.xcframework` was built.
    * Replace `GCDWebServer.xcframework` with `ReadiumGCDWebServer.xcframework` in your project.
* CocoaPods:
    * Replace the `pod 'GCDWebServer'` statement in your `Podfile` with the following, before running `pod install`.
        ```
        pod 'ReadiumGCDWebServer', podspec: 'https://raw.githubusercontent.com/readium/GCDWebServer/4.0.0/GCDWebServer.podspec'
        ```
>>>>>>> c85d5d8e


## 2.5.0

In the following migration steps, only the `ReadiumInternal` one is mandatory with 2.5.0.

### New package: `ReadiumInternal`

A new Readium package was added to host the private internal utilities used by the other Readium modules. You will need to update your project to include it.

* Swift Package Manager: There's nothing to do.
* Carthage:
    * Update the Carthage dependencies and make sure the new `ReadiumInternal.xcframework` was built.
    * Add `ReadiumInternal.xcframework` to your project like any other Carthage dependency.
* CocoaPods:
    * Add the following statement to your `Podfile`, then run `pod install`:
    ```
    pod 'ReadiumInternal', podspec: 'https://raw.githubusercontent.com/readium/swift-toolkit/2.5.0/Support/CocoaPods/ReadiumInternal.podspec'
    ```

:warning: It is not recommended to use any API from `ReadiumInternal` directly in your application. No compatibility guarantee is made between two versions.

### Migrating the HTTP server

:warning: Migrating to the new Preferences API (see below) is required for the user settings to work with the new HTTP server.

The Streamer's `PublicationServer` is now deprecated and you don't need to manage the HTTP server or register publications manually to it anymore.

Instead, the EPUB, PDF and CBZ navigators expect an instance of `HTTPServer` upon creation. They will take care of registering and removing the publication automatically from the provided server.

You can implement your own HTTP server using a third-party library. But the easiest way to migrate is to use the one provided in the new Readium package `ReadiumAdapterGCDWebServer`.

```swift
import R2Navigator
import ReadiumAdapterGCDWebServer

let navigator = try EPUBNavigatorViewController(
    publication: publication,
    httpServer: GCDHTTPServer.shared
)
```

### Upgrading to the new Preferences API

The 2.5.0 release introduces a brand new user preferences API for configuring the EPUB and PDF Navigators. This new API is easier and safer to use. To learn how to integrate it in your app, [please refer to the user guide](Guides/Navigator%20Preferences.md).

If you integrated the EPUB navigator from a previous version, follow these steps to migrate:

1. Get familiar with [the concepts of this new API](Guides/Navigator%20Preferences.md#overview).
2. Migrate the local HTTP server from your app, [as explained in the previous section](#migrating-the-http-server).
3. Adapt your user settings interface to the new API using preferences editors. The [Test App](https://github.com/readium/swift-toolkit/blob/2.5.0/TestApp/Sources/Reader/Common/Preferences/UserPreferences.swift) and the [user guide](Guides/Navigator%20Preferences.md#build-a-user-settings-interface) contain examples using SwiftUI.
4. [Handle the persistence of the user preferences](Guides/Navigator%20Preferences.md#save-and-restore-the-user-preferences). The settings are not stored in the User Defaults by the toolkit anymore. Instead, you are responsible for persisting and restoring the user preferences as you see fit (e.g. as a JSON file).
    * If you want to migrate the legacy EPUB settings, you can use the helper `EPUBPreferences.fromLegacyPreferences()` which will create a new `EPUBPreferences` object after translating the existing user settings.
5. Make sure you [restore the stored user preferences](Guides/Navigator%20Preferences.md#setting-the-initial-navigator-preferences-and-app-defaults) when initializing the EPUB navigator.

Please refer to the following table for the correspondence between legacy settings (from `UserSettings`) and new ones (`EPUBPreferences`).

| **Legacy**          | **New**                                                |
|---------------------|--------------------------------------------------------|
| `appearance`        | `theme`                                                |
| `backgroundColor`   | `backgroundColor`                                      |
| `columnCount`       | `columnCount` (reflowable) and `spread` (fixed-layout) |
| `fontFamily`        | `fontFamily`                                           |
| `fontOverride`      | N/A (handled automatically)                            |
| `fontSize`          | `fontSize`                                             |
| `hyphens`           | `hyphens`                                              |
| `letterSpacing`     | `letterSpacing`                                        |
| `lineHeight`        | `lineHeight`                                           |
| `pageMargins`       | `pageMargins`                                          |
| `paragraphMargins`  | `paragraphSpacing`                                     |
| `publisherDefaults` | `publisherStyles`                                      |
| `textAlignment`     | `textAlign`                                            |
| `textColor`         | `textColor`                                            |
| `verticalScroll`    | `scroll`                                               |
| `wordSpacing`       | `wordSpacing`                                          |
| N/A                 | `fontWeight`                                           |
| N/A                 | `imageFilter`                                          |
| N/A                 | `language`                                             |
| N/A                 | `ligatures`                                            |
| N/A                 | `paragraphIndent`                                      |
| N/A                 | `readingProgression`                                   |
| N/A                 | `textNormalization`                                    |
| N/A                 | `typeScale`                                            |
| N/A                 | `verticalText`                                         |

### Edge tap and keyboard navigation

2.5.0 ships with a new `DirectionalNavigationAdapter` helper to turn pages with the arrows and space keyboard keys or taps on the edge of the screen. To use it, you need to implement the following `VisualNavigatorDelegate` methods.

```swift
extension ReaderViewController: VisualNavigatorDelegate {

    func navigator(_ navigator: VisualNavigator, didTapAt point: CGPoint) {
        let moved = DirectionalNavigationAdapter(navigator: navigator).didTap(at: point)
        if !moved {
            toggleNavigationBar()
        }
    }
    
    func navigator(_ navigator: VisualNavigator, didPressKey event: KeyEvent) {
        DirectionalNavigationAdapter(navigator: navigator).didPressKey(event: event)
    }
}
```

`DirectionalNavigationAdapter` offers a lot of customization options, take a look at the type documentation.


## 2.2.0

With this new release, we migrated all the [`r2-*-swift`](https://github.com/readium/?q=r2-swift) repositories to [a single `swift-toolkit` repository](https://github.com/readium/r2-testapp-swift/issues/404).

The same Readium libraries are available as before, but you will need to update the configuration of your dependency manager.

### Using Swift Package Manager

With SPM, instead of having one Swift Package per Readium library, we now have a single Readium Swift Package offering one product per Readium library.

First, remove all the Readium Swift Packages from your project setting, from the tab **Package Dependencies**. Then, add the new Swift Package using the following URL `https://github.com/readium/swift-toolkit.git`.

Xcode will then ask you which Package Product you want to add to your app. Add the ones you were using previously.

That's all, your project should build successfully.

### Using Carthage

Just replace the former Readium `Cartfile` statements with the new one:

```diff
+github "readium/swift-toolkit" ~> 2.2.0
-github "readium/r2-shared-swift" ~> 2.2.0
-github "readium/r2-streamer-swift" ~> 2.2.0
-github "readium/r2-navigator-swift" ~> 2.2.0
-github "readium/r2-opds-swift" ~> 2.2.0
-github "readium/r2-lcp-swift" ~> 2.2.0
```

Then, rebuild the libraries using `carthage update --platform ios --use-xcframeworks --cache-builds`. Carthage will build all the Readium libraries and their dependencies, but you are free to add only the ones you are using as before. Take a look at the [README](../README.md#carthage) for more information.

### Using CocoaPods

If you are using CocoaPods, you will need to update the URL to the Podspecs in your `Podfile`:

```diff
+  pod 'R2Shared', podspec: 'https://raw.githubusercontent.com/readium/swift-toolkit/2.2.0/Support/CocoaPods/ReadiumShared.podspec'
+  pod 'R2Streamer', podspec: 'https://raw.githubusercontent.com/readium/swift-toolkit/2.2.0/Support/CocoaPods/ReadiumStreamer.podspec'
+  pod 'R2Navigator', podspec: 'https://raw.githubusercontent.com/readium/swift-toolkit/2.2.0/Support/CocoaPods/ReadiumNavigator.podspec'
+  pod 'ReadiumOPDS', podspec: 'https://raw.githubusercontent.com/readium/swift-toolkit/2.2.0/Support/CocoaPods/ReadiumOPDS.podspec'
+  pod 'ReadiumLCP', podspec: 'https://raw.githubusercontent.com/readium/swift-toolkit/2.2.0/Support/CocoaPods/ReadiumLCP.podspec'

-  pod 'R2Shared', podspec: 'https://raw.githubusercontent.com/readium/r2-shared-swift/2.2.0/R2Shared.podspec'
-  pod 'R2Streamer', podspec: 'https://raw.githubusercontent.com/readium/r2-streamer-swift/2.2.0/R2Streamer.podspec'
-  pod 'R2Navigator', podspec: 'https://raw.githubusercontent.com/readium/r2-navigator-swift/2.2.0/R2Navigator.podspec'
-  pod 'ReadiumOPDS', podspec: 'https://raw.githubusercontent.com/readium/r2-opds-swift/2.2.0/ReadiumOPDS.podspec'
-  pod 'ReadiumLCP', podspec: 'https://raw.githubusercontent.com/readium/r2-lcp-swift/2.2.0/ReadiumLCP.podspec'
```

Then, run `pod install` to update your project.

### Using a fork

If you are integrating your own forks of the Readium modules, you will need to migrate them to a single fork and port your changes. Follow strictly the given steps and it should go painlessly.

1. Upgrade your forks to the latest Readium 2.2.0 version from the legacy repositories, as you would with any update. The 2.2.0 version is available on both the legacy repositories and the new `swift-toolkit` one. It will be used to port your changes over to the single repository.
2. [Fork the new `swift-toolkit` repository](https://github.com/readium/swift-toolkit/fork) on your own GitHub space.
3. In a new local directory, clone your legacy forks as well as the new single fork:
    ```sh
    mkdir readium-migration
    cd readium-migration
   
    # Clone the legacy forks
    git clone https://github.com/USERNAME/r2-shared-swift.git
    git clone https://github.com/USERNAME/r2-streamer-swift.git
    git clone https://github.com/USERNAME/r2-navigator-swift.git
    git clone https://github.com/USERNAME/r2-opds-swift.git
    git clone https://github.com/USERNAME/r2-lcp-swift.git
   
    # Clone the new single fork
    git clone https://github.com/USERNAME/swift-toolkit.git
    ```
4. Reset the new fork to be in the same state as the 2.2.0 release.
    ```sh
    cd swift-toolkit
    git reset --hard 2.2.0
    ```
5. For each Readium module, port your changes over to the new fork.
    ```sh
    rm -rf Sources/*/*
   
    # Copy module sources
    cp -r ../r2-shared-swift/r2-shared-swift/* Sources/Shared
    cp -r ../r2-streamer-swift/r2-streamer-swift/* Sources/Streamer
    cp -r ../r2-navigator-swift/r2-navigator-swift/* Sources/Navigator
    cp -r ../r2-opds-swift/readium-opds/* Sources/OPDS
    cp -r ../r2-lcp-swift/readium-lcp-swift/* Sources/LCP

    # Remove obsolete files
    rm -rf Sources/*/Info.plist
    rm -rf Sources/*/*.h
    ```
6. Review your changes, then commit.
    ```sh
    git add Sources
    git commit -m "Apply local changes to Readium"
    ```
7. Finally, pull the changes to upgrade to the latest version of the fork. You might need to fix some conflicts.
    ```sh
    git pull --rebase
    git push
    ```
   
Your fork is now ready! To integrate it in your app as a local Git clone or submodule, follow the instructions from the [README](../README.md).


## [2.0.0](https://github.com/readium/r2-testapp-swift/compare/2.2.0-beta.2...2.2.0)

Nothing to change in your app to upgrade from 2.0.0-beta.2 to the final 2.0.0 release! Please follow the relevant sections if you are upgrading from an older version.

R2 modules are referencing regular `.framework` files again instead of XCFrameworks, [to fix an issue with Xcode 12.5](https://github.com/readium/r2-testapp-swift/issues/351#issuecomment-829250100). No change should be needed in your app though.

Note that all the APIs marked as deprecated in previous versions are now unavailable. You will need to follow the warning instructions if you were still using them.


## [2.0.0-beta.2](https://github.com/readium/r2-testapp-swift/compare/2.2.0-beta.1...2.2.0-beta.2)

This is the last beta before the final 2.0.0 release.

### Using XCFrameworks to build with Xcode 12

This new version requires Xcode 12 and Carthage 0.37.0 to work and is now using XCFrameworks for its dependencies. You will need to upgrade your app to use XCFrameworks as well.

Migrating a project to XCFrameworks is [explained on Carthage's repository](https://github.com/Carthage/Carthage#migrating-a-project-from-framework-bundles-to-xcframeworks) and you can see [an example of how it was done in `r2-testapp-swift`](https://github.com/readium/r2-testapp-swift/commit/1a3fc2bb25f0d1cf17a60e7cdb8756a0dbb6a3f6). Here is a breakdown of the steps to follow:

1. Delete your `Carthage/Build` folders to remove any existing framework bundles.
2. Upgrade your `Cartfile` to the latest dependency versions (see `r2-testapp-swift`).
3. Clear Carthage and Xcode's cache
    ```shell
    $ rm -rf ~/Library/Developer/Xcode/DerivedData
    $ rm -rf ~/Library/Caches/org.carthage.CarthageKit
    $ rm -rf ~/Library/Caches/carthage
    ```
4. Run `carthage update --use-xcframeworks --platform ios --cache-builds` to build the XCFrameworks.
5. Remove references to the old frameworks in each of your targets:
    * **WARNING**: `R2LCPClient.framework` is not XCFramework-ready, so you need to keep it as-is.
    * Delete references to Carthage frameworks from the target's **Frameworks, Libraries, and Embedded Content** section and/or its **Link Binary with Libraries** build phase.
    * Delete references to Carthage frameworks from any **Copy Files** build phases.
    * Remove all Carthage frameworks except `R2LCPClient.framework` from the target's `carthage copy-frameworks` build phase, if present.
6. Add references to XCFrameworks in each of your targets:
    * In the **General** settings tab, in the **Frameworks, Libraries, and Embedded Content** section, drag and drop each XCFramework from the `Carthage/Build` folder on disk.

#### Troubleshooting

If after migrating to XCFrameworks you experience some build issues like **Could not find module 'R2Shared' for target 'X'**, try building the `r2-shared-swift` target with Xcode manually, before building your app. If you know of a better way to handle this, [please share it with the community](https://github.com/readium/r2-testapp-swift/issues/new).

### LCP

#### Providing `liblcp`/`R2LCPClient` to `r2-lcp-swift`

[The dependency to `R2LCPClient.framework` was removed from `r2-lcp-swift`](https://github.com/readium/r2-lcp-swift/pull/112), which means:
  * Now `r2-lcp-swift` works as a regular Carthage dependency, you do not need to use a submodule anymore.
  * You do not need to modify `r2-lcp-swift`'s `Cartfile` anymore to add the private `liblcp` dependency.

However, you must provide a `R2LCPClient` facade to `LCPService` in your app. [See `r2-lcp-swift`'s README for up-to-date explanation](https://github.com/readium/r2-lcp-swift) or use the following snippet.

```swift
import R2LCPClient
import ReadiumLCP

let lcpService = LCPService(client: LCPClient())

/// Facade to the private R2LCPClient.framework.
class LCPClient: ReadiumLCP.LCPClient {

    func createContext(jsonLicense: String, hashedPassphrase: String, pemCrl: String) throws -> LCPClientContext {
        return try R2LCPClient.createContext(jsonLicense: jsonLicense, hashedPassphrase: hashedPassphrase, pemCrl: pemCrl)
    }

    func decrypt(data: Data, using context: LCPClientContext) -> Data? {
        return R2LCPClient.decrypt(data: data, using: context as! DRMContext)
    }

    func findOneValidPassphrase(jsonLicense: String, hashedPassphrases: [String]) -> String? {
        return R2LCPClient.findOneValidPassphrase(jsonLicense: jsonLicense, hashedPassphrases: hashedPassphrases)
    }

}
```

##### Troubleshooting

If you experience the following crash during runtime:

> dyld: Library not loaded: @rpath/R2LCPClient.framework/R2LCPClient

Make sure you embed the `R2LCPClient.framework` with a **Copy Carthage Frameworks** build phase. [See Carthage's README](https://github.com/Carthage/Carthage).

#### New loan renew API

[The Renew Loan LCP API got revamped](https://github.com/readium/r2-lcp-swift/pull/107) to better support Web vs PUT interactions. You need to provide an implementation of `LCPRenewDelegate` to `LCPLicense::renewLoan()`. Readium ships with a default `LCPDefaultRenewDelegate` implementation using `SFSafariViewController` for web interactions.

[See this commit for a migration example in `r2-testapp-swift`](https://github.com/readium/r2-testapp-swift/commit/79a00703c854a52b2272c042fd44e3bbabfeee8a).

## [2.0.0-beta.1](https://github.com/readium/r2-testapp-swift/compare/2.2.0-alpha.2...2.2.0-beta.1)

The version 2.0.0-beta.1 is mostly stabilizing the new APIs and fixing existing bugs. There's only two changes which might impact your codebase.

### Replacing `Format` by `MediaType`

To simplify the new format API, [we merged `Format` into `MediaType`](https://github.com/readium/architecture/pull/145) to offer a single interface. If you were using `Format`, you should be able to replace it by `MediaType` seamlessly.

### Replacing `File` by `FileAsset`

[`Streamer.open()` is now expecting an implementation of `PublicationAsset`](https://github.com/readium/architecture/pull/147) instead of an instance of `File`. This allows to open publications which are not represented as files on the device. For example a stream, an URL or any other custom structure.

Readium ships with a default implementation named `FileAsset` replacing the previous `File` type. The API is the same so you can just replace `File` by `FileAsset` in your project.


## [2.0.0-alpha.2](https://github.com/readium/r2-testapp-swift/compare/2.2.0-alpha.1...2.2.0-alpha.2)

The 2.0.0 introduces numerous new APIs in the Shared Models, Streamer and LCP libraries, which are detailed in the following proposals. We highly recommend skimming over the "Developer Guide" section of each proposal before upgrading to this new major version.

* [Format API](https://readium.org/architecture/proposals/001-format-api)
* [Composite Fetcher API](https://readium.org/architecture/proposals/002-composite-fetcher-api)
* [Publication Encapsulation](https://readium.org/architecture/proposals/003-publication-encapsulation)
* [Publication Helpers and Services](https://readium.org/architecture/proposals/004-publication-helpers-services)
* [Streamer API](https://readium.org/architecture/proposals/005-streamer-api)
* [Content Protection](https://readium.org/architecture/proposals/006-content-protection)

[This `r2-testapp-swift` commit](https://github.com/readium/r2-testapp-swift/commit/f2f7ed059c4159dfde0549968aa3c564b8278a16) showcases all the changes required to upgrade the Test App.

[Please reach out on Slack](http://readium-slack.herokuapp.com/) if you have any issue migrating your app to Readium 2.0.0, after checking the [troubleshooting section](#troubleshooting).

### Replacing the Parsers with `Streamer`

Whether you were using individual `PublicationParser` implementations or `Publication.parse()` to open a publication, you will need to replace them by an instance of `Streamer` instead.

#### Opening a Publication

Call `Streamer::open()` to parse a publication. It will return asynchronously a self-contained `Publication` model which handles metadata, resource access and DRM decryption. This means that `Container`, `PubBox` and `DRM` are not needed anymore, you can remove any reference from your app.

The `allowUserInteraction` parameter should be set to `true` if you intend to render the parsed publication to the user. It will allow the Streamer to display interactive dialogs, for example to enter DRM credentials. You can set it to `false` if you're parsing a publication in a background process, for example during bulk import.

```swift
let streamer = Streamer()

streamer.open(file: File(url: url), allowUserInteraction: true) { result in
    switch result {
    case .success(let publication):
        // ...
    case .failure(let error):
        alert(error.localizedDescription)
    case .cancelled:
        break
    }
}
```

#### Error Feedback

In case of failure, a `Publication.OpeningError` is returned. It implements `LocalizedError` and can be used directly to present an error message to the user.

If you wish to customize the error messages or add translations, you can override the strings declared in `r2-shared-swift/Resources/Localizable.strings` in your own app bundle. This goes for LCP errors as well, which are declared in `readium-lcp-swift/Resources/Localizable.strings`.

#### Advanced Usage

`Streamer` offers other useful APIs to extend the capabilities of the Readium toolkit. Take a look at its documentation for more details, but here's an overview:

* Add new custom parsers.
* Integrated DRM support, such as LCP.
* Provide different implementations for third-party tools, e.g. ZIP, PDF and XML.
* Customize the `Publication`'s metadata or `Fetcher` upon creation.
* Collect authoring warnings from parsers.

### Extracting Publication Covers

Extracting the cover of a publication for caching purposes can be done with a single call to `publication.cover`, instead of reaching for a `Link` with `cover` relation. You can use `publication.coverFitting(maxSize:)` to select the best resolution without exceeding a given size. It can be useful to avoid saving very large cover images.

```diff
-let cover = publication.coverLink
-    .flatMap { try? container.data(relativePath: $0.href) }
-    .flatMap { UIImage(data: $0) }

+let cover = publication.coverFitting(maxSize: CGSize(width: 100, height: 100))
```

### LCP and Other DRMs

#### Opening an LCP Protected Publication

Support for LCP is now fully integrated with the `Streamer`, which means that you don't need to retrieve the LCP license and fill `container.drm` yourself after opening a `Publication` anymore.

To enable the support for LCP in the `Streamer`, you need to initialize it with a `ContentProtection` implementation provided by `r2-lcp-swift`.

```swift
let lcpService = LCPService()
let streamer = Streamer(
    contentProtections: [
        lcpService.contentProtection()
    ]
)
```

Then, to prompt the user for their passphrase, you need to set `allowUserInteraction` to `true` and provide the instance of the hosting `UIViewController` with the `sender` parameter when opening the publication.

```swift
streamer.open(file: File(url: url), allowUserInteraction: true, sender: hostViewController)
```

Alternatively, if you already have the passphrase, you can pass it directly to the `credentials` parameter. If it's valid, the user won't be prompted.

#### Customizing the Passphrase Dialog

The LCP Service now ships with a default passphrase dialog. You can remove the former implementation from your app if you copied it from the test app. But if you still want to use a custom implementation of `LCPAuthenticating`, for example to have a different layout, you can pass it when creating the `ContentProtection`.

```swift
lcpService.contentProtection(with: CustomLCPAuthentication())
```

#### Presenting a Protected Publication with a Navigator

In case the credentials were incorrect or missing, the `Streamer` will still return a `Publication`, but in a "restricted" state. This allows reading apps to import publications by accessing their metadata without having the passphrase.

But if you need to present the publication with a Navigator, you will need to first check if the `Publication` is not restricted.

Besides missing credentials, a publication can be restricted if the Content Protection returned an error, for example when the publication is expired. In which case, you must display the error to the user by checking the presence of a `publication.protectionError`.

```swift
if !publication.isRestricted {
    presentNavigator(publication)

} else if let error = publication.protectionError {
    // A status error occurred, for example the publication expired
    alert(error)

} else {
    // User cancelled the unlocking, for example by dismissing a passphrase dialog.
}
```

#### Accessing an LCP License Information

To check if a publication is protected with a known DRM, you can use `publication.isProtected`.

If you need to access an LCP license's information, you can use the helper `publication.lcpLicense`, which will return the `LCPLicense` if the publication is protected with LCP and the passphrase was known. Alternatively, you can use `LCPService::retrieveLicense()` as before.

#### Acquiring a Publication from an LCPL

`LCPService.importPublication()` was replaced with `acquirePublication()`, which returns a cancellable task. It doesn't require the user to enter its passphrase anymore to download the publication.

```swift
let acquisition = lcpService.acquirePublication(
    from: lcpl,
    onProgress: { progress in ... },
    completion: { result in ... }
)
acquisition.cancel()
```

#### Supporting Other DRMs

You can integrate additional DRMs, such as Adobe ACS, by implementing the `ContentProtection` protocol. This will provide first-class support for this DRM in the Streamer and Navigator.

Take a look at the [Content Protection](https://readium.org/architecture/proposals/006-content-protection) proposal for more details. [An example implementation can be found in `r2-lcp-swift`](https://github.com/readium/r2-lcp-swift/tree/develop/readium-lcp-swift/Content%20Protection).

### Troubleshooting

#### Tried to present the LCP dialog without providing a `UIViewController` as `sender`

To be able to present the LCP passphrase dialog, the default `LCPDialogAuthentication` needs a hosting view controller as context. You must provide it to the `sender` parameter of `Streamer::open()`, if `allowUserInteraction` is true.

```swift
streamer.open(file: File(url: url), allowUserInteraction: true, sender: hostViewController)
```

#### Assertion failed: The provided publication is restricted. Check that any DRM was properly unlocked using a Content Protection.

Navigators will refuse to be opened if a publication is protected and not unlocked. You must check if a publication is not restricted by following [these instructions](#presenting-a-protected-publication-with-a-navigator).
<|MERGE_RESOLUTION|>--- conflicted
+++ resolved
@@ -2,7 +2,6 @@
 
 All migration steps necessary in reading apps to upgrade to major versions of the Swift Readium toolkit will be documented in this file.
 
-<<<<<<< HEAD
 ## Unreleased
 
 ### Migration of HREFs and Locators (bookmarks, annotations, etc.)
@@ -50,7 +49,8 @@
     }
 }
 ```
-=======
+
+
 ## 2.7.0
 
 ### `AudioNavigator` is now stable
@@ -72,7 +72,6 @@
         ```
         pod 'ReadiumGCDWebServer', podspec: 'https://raw.githubusercontent.com/readium/GCDWebServer/4.0.0/GCDWebServer.podspec'
         ```
->>>>>>> c85d5d8e
 
 
 ## 2.5.0

SCRIPTS_PATH := Sources/Navigator/EPUB/Scripts

help:
	@echo "Usage: make <target>\n\n\
	  carthage-proj\tGenerate the Carthage Xcode project\n\
	  scripts\t\tBundle the Navigator EPUB scripts\n\
	  test\t\t\tRun unit tests\n\
	  lint-format\tVerify formatting\n\
	  format\t\tFormat sources\n\
	"

.PHONY: carthage-project
carthage-project:
	xcodegen -s Support/Carthage/project.yml --use-cache --cache-path Support/Carthage/.xcodegen

.PHONY: scripts
scripts:
<<<<<<< HEAD
	rm -rf "$(SCRIPTS_PATH)/node_modules"
	yarn --cwd "$(SCRIPTS_PATH)" install --frozen-lockfile
	yarn --cwd "$(SCRIPTS_PATH)" run format
	yarn --cwd "$(SCRIPTS_PATH)" run lint
	yarn --cwd "$(SCRIPTS_PATH)" run bundle
=======
	@which corepack >/dev/null 2>&1 || (echo "ERROR: corepack is required, please install it first\nhttps://pnpm.io/installation#using-corepack"; exit 1)

	cd $(SCRIPTS_PATH); \
	corepack install; \
	pnpm install --frozen-lockfile; \
	pnpm run format; \
	pnpm run lint; \
	pnpm run bundle
>>>>>>> c85d5d8e

.PHONY: update-scripts
update-scripts:
	yarn --cwd "$(SCRIPTS_PATH)" install

.PHONY: test
test:
	# To limit to a particular test suite: -only-testing:R2SharedTests
	xcodebuild test -scheme "Readium-Package" -destination "platform=iOS Simulator,name=iPhone 15" | xcbeautify -q

.PHONY: lint-format
lint-format:
	swift run --package-path BuildTools swiftformat --lint .

.PHONY: format
f: format
format:
	swift run --package-path BuildTools swiftformat .<|MERGE_RESOLUTION|>--- conflicted
+++ resolved
@@ -15,26 +15,20 @@
 
 .PHONY: scripts
 scripts:
-<<<<<<< HEAD
-	rm -rf "$(SCRIPTS_PATH)/node_modules"
-	yarn --cwd "$(SCRIPTS_PATH)" install --frozen-lockfile
-	yarn --cwd "$(SCRIPTS_PATH)" run format
-	yarn --cwd "$(SCRIPTS_PATH)" run lint
-	yarn --cwd "$(SCRIPTS_PATH)" run bundle
-=======
 	@which corepack >/dev/null 2>&1 || (echo "ERROR: corepack is required, please install it first\nhttps://pnpm.io/installation#using-corepack"; exit 1)
 
 	cd $(SCRIPTS_PATH); \
+	rm -rf "node_modules"; \
 	corepack install; \
 	pnpm install --frozen-lockfile; \
 	pnpm run format; \
 	pnpm run lint; \
 	pnpm run bundle
->>>>>>> c85d5d8e
 
 .PHONY: update-scripts
 update-scripts:
-	yarn --cwd "$(SCRIPTS_PATH)" install
+	@which corepack >/dev/null 2>&1 || (echo "ERROR: corepack is required, please install it first\nhttps://pnpm.io/installation#using-corepack"; exit 1)
+	pnpm install --dir "$(SCRIPTS_PATH)"
 
 .PHONY: test
 test:
